# Experiment configuration
experiment_name: "summarization_8_iter_rzn-R1_summ-V3-approach_focused_wrong_seven_deepseek_aime_2024"
results_dir: "./results/summarization_8_iter_rzn-R1_summ- 3_wrong_seven_deepseek_aime_2024"
data_path: "./data/wrong_seven_deepseek_aime_2024.csv"
save_intermediate: true
experiment_type: "pass_k" # either pass_k or summarize

# Dashboard configuration
dashboard_port: 8080

# Model configuration
# reasoning_model: "accounts/fireworks/models/qwq-32b"
reasoning_model: "accounts/fireworks/models/deepseek-r1"
# summarizer_type: "self"
summarizer_type: "external"
summarizer_model: "accounts/fireworks/models/deepseek-v3"

# Generation parameters
max_tokens: 32768
temperature: 0.6
top_p: 0.95
top_k: 40
presence_penalty: 0.0
frequency_penalty: 0.0

# Iteration parameters
<<<<<<< HEAD
max_iterations: 8  # This will do initial (0) plus one more iteration (1)
continue_after_correct: true # Continue to iteration 1 even if iteration 0 is correct
=======
max_iterations: 2  # This will do initial (0) plus one more iteration (1)
pass_k_iterations: 8 # This will prompt the model k times
continue_after_correct: false  # Continue to iteration 1 even if iteration 0 is correct
>>>>>>> c0a1e4af

# Summarization parameters
enable_summarization: false
summary_max_tokens: 32768
summary_temperature: 0.6
summary_top_p: 0.95
summary_top_k: 40
summary_presence_penalty: 0.0
summary_frequency_penalty: 0.0

# Prompt configurations
prompts:
  reasoning: "aime"  # This references the version in config/prompts/reasoning.yaml
  summarize: "approach_focused_summarization"  # This references the version in config/prompts/summarize.yaml
  improved: "aime" # This references the version in config/prompts/improved.yaml<|MERGE_RESOLUTION|>--- conflicted
+++ resolved
@@ -24,14 +24,8 @@
 frequency_penalty: 0.0
 
 # Iteration parameters
-<<<<<<< HEAD
-max_iterations: 8  # This will do initial (0) plus one more iteration (1)
-continue_after_correct: true # Continue to iteration 1 even if iteration 0 is correct
-=======
 max_iterations: 2  # This will do initial (0) plus one more iteration (1)
-pass_k_iterations: 8 # This will prompt the model k times
 continue_after_correct: false  # Continue to iteration 1 even if iteration 0 is correct
->>>>>>> c0a1e4af
 
 # Summarization parameters
 enable_summarization: false
