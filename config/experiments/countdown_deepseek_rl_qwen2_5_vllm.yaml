--- conflicted
+++ resolved
@@ -39,15 +39,10 @@
 frequency_penalty: 0.0
 
 # Continuation parameters for long reasoning traces
-<<<<<<< HEAD
-enable_continuation: true
-max_total_tokens: 32768
-max_continuations: 4
-=======
 enable_continuation: false  # Disable to avoid context accumulation bug
 max_total_tokens: 30000
 max_continuations: 0
->>>>>>> e97ff4b3
+
 
 # Iteration parameters
 max_iterations: 4
@@ -66,13 +61,9 @@
 summary_frequency_penalty: 0.0
 
 # Summary continuation parameters
-<<<<<<< HEAD
-summary_max_total_tokens: 32768
-summary_max_continuations: 4
-=======
 summary_max_total_tokens: 30000
 summary_max_continuations: 0
->>>>>>> e97ff4b3
+
 
 # Answer extraction - use Countdown-specific extractor
 answer_extractor: "countdown"
